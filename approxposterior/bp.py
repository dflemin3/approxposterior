# -*- coding: utf-8 -*-
"""

Bayesian Posterior estimation routines, written in pure python, leveraging
Dan Forman-Mackey's Gaussian Process implementation, george, and his
Metropolis-Hastings MCMC implementation, emcee. We include hybrid
implementations of both Wang & Li (2017) and Kandasamy et al. (2015).  If you
use this, cite them!

"""

from __future__ import (print_function, division, absolute_import,
                        unicode_literals)

# Tell module what it's allowed to import
__all__ = ["ApproxPosterior"]

from . import utility as ut
from . import gp_utils
from . import mcmc_utils
from . import gmm_utils

import numpy as np
import time
import emcee


class ApproxPosterior(object):
    """
    Class to approximate the posterior distributions using either the
    Bayesian Active Posterior Estimation (BAPE) by Kandasamy et al. (2015) or
    the AGP (Adaptive Gaussian Process) by Wang & Li (2017).
    """

    def __init__(self, theta, y, gp, lnprior, lnlike, prior_sample,
                 algorithm="BAPE"):
        """
        Initializer.

        Parameters
        ----------
        theta : array-like
            Input features (n_samples x n_features).  Defaults to None.
        y : array-like
            Input result of forward model (n_samples,). Defaults to None.
        gp : george.GP
            Gaussian Process that learns the likelihood conditioned on forward
            model input-output pairs (theta, y)
        lnprior : function
            Defines the log prior over the input features.
        lnlike : function
            Defines the log likelihood function.  In this function, it is assumed
            that the forward model is evaluated on the input theta and the output
            is used to evaluate the log likelihood.
        prior_sample : function
            Method to randomly sample points over region allowed by prior
        algorithm : str (optional)
            Which utility function to use.  Defaults to BAPE.  Options are BAPE
            or AGP.  Case doesn't matter.

        Returns
        -------
        None
        """

        if theta is None or y is None:
            raise ValueError("ERROR: must supply both theta and y")

        self.theta = np.array(theta).squeeze()
        self.y = np.array(y).squeeze()
        self.gp = gp
        self._lnprior = lnprior
        self._lnlike = lnlike
        self.prior_sample = prior_sample
        self.algorithm = algorithm

        # Assign utility function
        if self.algorithm.lower() == "bape":
            self.utility = ut.BAPE_utility
        elif self.algorithm.lower() == "agp":
            self.utility = ut.AGP_utility
        else:
            err_msg = "ERROR: Invalid algorithm. Valid options: BAPE, AGP."
            raise ValueError(err_msg)

        # Initial approximate posteriors are the prior
        self.posterior = self._lnprior
        self.prev_posterior = self._lnprior

        # Holders to save GMM fits to posteriors, raw samplers, KL divergences,
        # GPs
        self.Dkl = list()
        self.GMMs = list()
        self.samplers = list()
        self.iburns = list()
        self.gps = list()
    # end function


    def _gpll(self, theta, *args, **kwargs):
        """
        Compute the approximate posterior conditional distibution at a given
        point, theta (the likelihood + prior learned by the GP)

        Parameters
        ----------
        theta : array-like
            Test point to evaluate GP posterior conditional distribution

        Returns
        -------
        mu : float
            Mean of predicted GP conditional posterior estimate at theta
        """

        # Make sure it's the right shape
        theta_test = np.array(theta).reshape(1,-1)

        # Sometimes the input values can be crazy and the GP will blow up
        if not np.isfinite(theta_test).any():
            return -np.inf

        # Mean of predictive distribution conditioned on y (GP posterior estimate)
        try:
            mu = self.gp.predict(self.y, theta_test, return_cov=False,
                                 return_var=False)
        except ValueError:
            return -np.inf

        # Reject point if prior forbids it
        if not np.isfinite(self._lnprior(theta_test.reshape(-1,))):
            return -np.inf

        # Catch NaNs/Infs because they can (rarely) happen
        if not np.isfinite(mu):
            return -np.inf
        else:
            return mu
    # end function


<<<<<<< HEAD
    def run(self, m0=20, m=10, M=10000, nmax=2, Dmax=0.01,
            kmax=5, sampler=None, p0=None, seed=None, timing=False,
            bounds=None, n_kl_samples=100000, verbose=True,
            args=None, max_comp=3, **kwargs):
=======
    def run(self, theta=None, y=None, m0=20, m=10, M=10000, nmax=2, Dmax=0.01,
            kmax=5, sampler=None, cv=None, seed=None, timing=False,
            which_kernel="ExpSquaredKernel", bounds=None, debug=False,
            n_kl_samples=100000, verbose=True, update_prior=False, **kw):
>>>>>>> 72e53854
        """
        Core algorithm to estimate the posterior distribution via Gaussian
        Process regression to the joint distribution for the forward model
        input/output pairs (in a Bayesian framework, of course!)

        Parameters
        ----------
        m0 : int (optional)
            Initial number of design points.  Defaults to 20.
        m : int (optional)
            Number of new input features to find each iteration.  Defaults to 10.
        M : int (optional)
            Number of MCMC steps to sample GP to estimate the approximate posterior.
            Defaults to 10^4.
        nmax : int (optional)
            Maximum number of iterations.  Defaults to 2 for testing.
        Dmax : float (optional)
            Maximum change in KL divergence for convergence checking.  Defaults to 0.1.
        kmax : int (optional)
            Maximum number of iterators such that if the change in KL divergence is
            less than Dmax for kmax iterators, the algorithm is considered
            converged and terminates.  Defaults to 5.
        sample : emcee.EnsembleSampler (optional)
            emcee sampler object.  Defaults to None and is initialized internally.
        p0 : array (optional)
            Initial guess for MCMC walkers.  Defaults to None and creates guess
            from priors.
        seed : int (optional)
            RNG seed.  Defaults to None.
        timing : bool (optional)
            Whether or not to time the code for profiling/speed tests.
            Defaults to False.
        bounds : tuple/iterable (optional)
            Bounds for minimization scheme.  See scipy.optimize.minimize details
            for more information.  Defaults to None.
        n_kl_samples : int (optionals)
            Number of samples to draw for Monte Carlo approximation to KL
            divergence between current and previous estimate of the posterior.
            Defaults to 10000.  Error on estimation decreases as approximately
            1/sqrt(n_kl_samples).
        verbose : bool (optional)
            Output all the diagnostics? Defaults to True.
        max_comp : int (optional)
            Maximum number of mixture model components to fit for when fitting a
            GMM model to approximate the posterior distribution.  Defaults to 3.

        Returns
        -------
        None
        """

        # Make args empty list if not supplied
        if args is None:
            args = list()

        # Create containers for timing?
        if timing:
            self.training_time = list()
            self.mcmc_time = list()
            self.gmm_time = list()
            self.kl_time = list()

        # Optimize gaussian process
        self.gp = gp_utils.optimize_gp(self.gp, self.theta, self.y, seed=seed)

        # Main loop
        kk = 0
        for nn in range(nmax):
            if verbose:
                print("Iteration: %d" % nn)

            # 1) Find m new points by maximizing utility function, one at a time
            # Not we call a minimizer because minimizing negative of utility
            # function is the same as maximizing it
            if timing:
                start = time.time()
            for ii in range(m):
                theta_t = ut.minimize_objective(self.utility, self.y, self.gp,
                                                sample_fn=self.prior_sample,
                                                prior_fn=self._lnprior,
                                                bounds=bounds, **kwargs)

                theta_t = np.array(theta_t).reshape(-1,)

                # 2) Query forward model at new point, theta_t
                y_t = np.array([self._lnlike(theta_t, *args, **kwargs) + self._lnprior(theta_t)])

                # If y_t isn't finite, you're likelihood function is messed up
                # XXX warning or log, then draw again
                err_msg = "ERROR: Non-finite likelihood, forward model probably returning NaNs. y_t: %e" % y_t
                assert np.isfinite(y_t), err_msg

                # Join theta, y arrays with new points
                self.theta = np.concatenate([self.theta, theta_t.reshape(1,-1)])
                self.y = np.concatenate([self.y, y_t])

                # 3) Re-optimize GP with new point, optimize

                # Re-initialize, optimize GP since self.theta's shape changed
                self.gp = gp_utils.setup_gp(self.theta, self.y, self.gp)
                self.gp = gp_utils.optimize_gp(self.gp, self.theta, self.y,
                                               seed=seed)

            if timing:
                self.training_time.append(time.time() - start)

            # GP updated: run sampler to obtain new posterior conditioned on
            # {theta_n, log(L_t*prior)}. Use emcee to obtain posterior

            if timing:
                start = time.time()

            # Initialize emcee sampler if None provided
            #if sampler is None:
            ndim = self.theta.shape[-1]
            nwalk = 10 * ndim
            nsteps = M

            # Create sampler using GP ll function as forward model surrogate
            sampler = emcee.EnsembleSampler(nwalk, ndim, self._gpll, args=args, **kwargs)

            # Sample given, call reset to clear it and prepare it for a new run
            """else:
                # Reset sampler attributes, make lnprob function the gp_ll
                sampler.reset()
                sampler.lnprobfn = self.__gpll

                # Get MCMC parameters
                ndim = sampler.dim # ndims
                nwalk = sampler.k # number of walkers
                nsteps = M
            """

            # Provide initial guess (random over prior) if None provided
            if p0 is None:
                p0 = [self.prior_sample(1) for j in range(nwalk)]

            # Run MCMC!
            for ii, result in enumerate(sampler.sample(p0, iterations=nsteps)):
                if verbose:
                    print("%d/%d" % (ii+1, nsteps))
            if verbose:
                print("emcee finished!")

            # Save current sampler object
            self.samplers.append(sampler)

            # Estimate burn-in, save it
            iburn = mcmc_utils.estimate_burnin(sampler, nwalk, nsteps, ndim)
            if verbose:
                print("burnin estimate: %d" % iburn)
            self.iburns.append(iburn)

            if timing:
                self.mcmc_time.append(time.time() - start)

<<<<<<< HEAD
=======
            # Examine burnin?
            if debug:
                if verbose:
                    print(iburn)

>>>>>>> 72e53854
            if timing:
                start = time.time()

            # Approximate posterior distribution using a Gaussian Mixure model
            GMM = gmm_utils.fit_gmm(sampler, iburn, max_comp=max_comp, cov_type="full",
                                    use_bic=True)

            if verbose:
                print("GMM fit.")

            if timing:
                self.gmm_time.append(time.time() - start)

            # Save current GMM model
            self.GMMs.append(GMM)

            # Update posterior estimate
            self.prev_posterior = self.posterior
            self.posterior = GMM.score_samples

            if timing:
                start = time.time()

            # Estimate KL-divergence between previous and current posterior
            # Only do this after the 1st (0th) iteration!
            if nn > 0:
                # Sample from last iteration's GMM
                prev_samples, _ = self.GMMs[-2].sample(n_kl_samples)

                # Numerically estimate KL divergence
                self.Dkl.append(ut.kl_numerical(prev_samples,
                                               self.prev_posterior,
                                               self.posterior))
            else:
                self.Dkl.append(0.0)

            if timing:
                self.kl_time.append(time.time() - start)

            # Convergence diagnostics: If KL divergence is less than threshold
            # for kmax consecutive iterations, we're finished

            # Can't check for convergence on 1st (0th) iteration
            if nn < 1:
                delta_Dkl = 1.0e10
            else:
                delta_Dkl = np.fabs(self.Dkl[-1] - self.Dkl[-2])

            # If the KL divergence is too large, reset counter
            if delta_Dkl <= Dmax:
                kk = kk + 1
            else:
                kk = 0

            # Have we converged?
            if kk >= kmax:
                if verbose:
                    print("Converged! n_iters, Dkl, Delta Dkl: %d, %e, %e" % (nn,self.Dkl[-1],delta_Dkl))
                return
        # end function


    def forecast(self, theta=None, y=None, m0=20, m=10, seed=None,
                which_kernel="ExpSquaredKernel", bounds=None, verbose=True,
                **kwargs):
        """
        XXX: Broken, needs to be fixed!

        Predict where m new forward models should be ran in parameter space
        given input (theta) output (y) pairs (or use the ones we already have!).
        If theta and y are not given, simulate m0 (theta, y) pairs, then
        train a GP to make the prediction.  This is pretty much kriging, aka
        GP regression, but with a predictive step using the utility function.

        Parameters
        ----------
        theta : array (optional)
            Input features (n_samples x n_features).  Defaults to None.
        y : array (optional)
            Input result of forward model (n_samples,). Defaults to None.
        m0 : int (optional)
            Initial number of design points.  Defaults to 20.
        m : int (optional)
            Number of new input features to find each iteration.  Defaults to 10.
        seed : int (optional)
            RNG seed.  Defaults to None.
        which_kernel : str (optional)
            Which george kernel to use.  Defaults to ExpSquaredKernel.
        bounds : tuple/iterable (optional)
            Bounds for minimization scheme.  See scipy.optimize.minimize details
            for more information.  Defaults to None.
        verbose : bool (optional)
            Output all the diagnostics? Defaults to True.

        Returns
        -------
        theta_hat : array
            New points in parameter space shape: (m, n_dim)
        """

        raise NotImplementedError("dflemin3 broke this and needs to fix it!")

        # Containers for new points
        theta_hat = list()

        # If no input output pair is given, simulate m0 using the
        # forward model or use ones object already has:
        if theta is None or y is None:
            # If we don't have stored values, simulate new ones
            if self.theta is None or self.y is None:
                theta = self.prior_sample(m0)
                y = self._lnlike(theta, *args, **kwargs) + self._lnprior(theta)
            # Have stored values, use a copy
            else:
                theta = self.theta.copy()
                y = self.y.copy()
        # Better be numpy arrays
        else:
            theta = np.array(theta)
            y = np.array(y)

        # Initialize a GP
        gp = gp_utils.optimize_gp(gp, theta, y, seed=seed)

        # Find m new points
        for ii in range(m):
            theta_t = ut.minimize_objective(self.utility, y, gp,
                                            sample_fn=self.prior_sample,
                                            prior_fn=self._lnprior,
                                            bounds=bounds, **kwargs)

            # Save new values
            theta_hat.append(theta_t)

        # Done! return new points
        return np.array(theta_hat).squeeze()
    # end function<|MERGE_RESOLUTION|>--- conflicted
+++ resolved
@@ -139,17 +139,10 @@
     # end function
 
 
-<<<<<<< HEAD
     def run(self, m0=20, m=10, M=10000, nmax=2, Dmax=0.01,
             kmax=5, sampler=None, p0=None, seed=None, timing=False,
             bounds=None, n_kl_samples=100000, verbose=True,
             args=None, max_comp=3, **kwargs):
-=======
-    def run(self, theta=None, y=None, m0=20, m=10, M=10000, nmax=2, Dmax=0.01,
-            kmax=5, sampler=None, cv=None, seed=None, timing=False,
-            which_kernel="ExpSquaredKernel", bounds=None, debug=False,
-            n_kl_samples=100000, verbose=True, update_prior=False, **kw):
->>>>>>> 72e53854
         """
         Core algorithm to estimate the posterior distribution via Gaussian
         Process regression to the joint distribution for the forward model
@@ -306,14 +299,6 @@
             if timing:
                 self.mcmc_time.append(time.time() - start)
 
-<<<<<<< HEAD
-=======
-            # Examine burnin?
-            if debug:
-                if verbose:
-                    print(iburn)
-
->>>>>>> 72e53854
             if timing:
                 start = time.time()
 
