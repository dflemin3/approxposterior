---
title: 'approxposterior: Approximate Posterior Distributions in Python'
tags:
  - Python
authors:
  - name: David P. Fleming
    orcid: 0000-0001-9293-4043
    affiliation: 1
  - name: Jake VanderPlas
    orcid: 0000-0002-9623-3401
    affiliation: 1
affiliations:
  - name: University of Washington
    index: 1
<<<<<<< HEAD
date: 26 April 2018
=======
date: 11 May 2018
>>>>>>> 6c2b1f86
bibliography: paper.bib
---

# Summary

This package is a Python implementation of "Bayesian Active Learning for Posterior Estimation" by [@Kandasamy2015] and "Adaptive Gaussian process approximation for Bayesian inference with expensive likelihood functions" [@Wang2017]. These algorithms allows the user to compute approximate posterior probability distributions using computationally expensive forward models by training a Gaussian Process (GP) surrogate for the likelihood evaluation.  The algorithms leverage the inherent uncertainty in the GP's predictions to identify high-likelihood regions in parameter space where the GP is uncertain.  The algorithms then run the forward model at these points to compute their likelihood and re-trains the GP to maximize the GP's predictive ability while minimizing the number of forward model evaluations.  Check out [@Kandasamy2015] and [@Wang2017] for in-depth descriptions of the respective algorithms. *approxposterior* is under active development on GitHub and community participation is encouraged.  The code is available here [@approxposterior_github].

The following is a simple demonstration of *approxposterior* produced using an example Jupyter Notebook provided with the code on GitHub:

![Left: Joint posterior probability distribution of the two model parameters from the Wang and Li (2017) example. The black density map denotes the true distribution while the red contours denote the approximate distribution derived using *approxposterior*. The two distributions are in excellent agreement. Right: Total computational time required to compute the posterior probability distribution of the model parameters from the Wang and Li (2017) example as a function of forward model evaluation time. The MCMC method (blue) runs the forward model for each MCMC iteration, while the orange curve was derived using the *approxposterior* BAPE implementation.](acc_scal.png)

Left: Joint posterior probability distribution of the two model parameters from the [@Wang2017] example. The black density map denotes the true distribution while the red contours denote the approximate distribution derived using *approxposterior*. The two distributions are in excellent agreement. Right: Total computational time required to compute the posterior probability distribution of the model parameters from the [@Wang2017] example as a function of forward model evaluation time. The MCMC method (blue) runs the forward model for each MCMC iteration, while the orange curve was derived using the *approxposterior* BAPE implementation.

# Acknowledgements

DPF was supported by NASA Headquarters under the NASA Earth and Space Science Fellowship Program - Grant 80NSSC17K0482. This work is supported in part by an NSF IGERT grant DGE-1258485.

# References<|MERGE_RESOLUTION|>--- conflicted
+++ resolved
@@ -12,11 +12,7 @@
 affiliations:
   - name: University of Washington
     index: 1
-<<<<<<< HEAD
-date: 26 April 2018
-=======
 date: 11 May 2018
->>>>>>> 6c2b1f86
 bibliography: paper.bib
 ---
 
